--- conflicted
+++ resolved
@@ -421,12 +421,8 @@
       return None
     }
 
-<<<<<<< HEAD
-    val (dataBuffer, dataSize) = readPartFile(currentChunkedBlocks)
+    val (dataBuffer, dataSize, rowCount) = readPartFile(currentChunkedBlocks)
     var maxDeviceMemory: Long = 0
-=======
-    val (dataBuffer, dataSize, rowCount) = readPartFile(currentChunkedBlocks)
->>>>>>> 7a76ca9a
     try {
       if (dataSize == 0) {
         None
